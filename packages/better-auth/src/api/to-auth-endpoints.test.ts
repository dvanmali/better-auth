--- conflicted
+++ resolved
@@ -456,8 +456,6 @@
 		);
 		expect(response2).toBeInstanceOf(Response);
 	});
-<<<<<<< HEAD
-=======
 
 	it("should return 404 for disabled paths with a trailing slash", async () => {
 		const { auth } = await getTestInstance({
@@ -747,7 +745,6 @@
 			expect(response.status).toBe(200);
 		}
 	});
->>>>>>> 75d13a04
 });
 
 describe("debug mode stack trace", () => {
