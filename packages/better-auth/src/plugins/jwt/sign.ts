--- conflicted
+++ resolved
@@ -1,14 +1,4 @@
 import {
-<<<<<<< HEAD
-	exportJWK,
-	generateKeyPair,
-	importJWK,
-	SignJWT,
-	type JWK,
-	type JWTPayload,
-} from "jose";
-import { type GenericEndpointContext } from "../../types";
-=======
 	importJWK,
 	exportJWK,
 	generateKeyPair,
@@ -16,36 +6,12 @@
 	type JWTPayload,
 } from "jose";
 import type { GenericEndpointContext } from "../../types";
->>>>>>> a58439cf
 import { BetterAuthError } from "../../error";
 import { symmetricDecrypt, symmetricEncrypt } from "../../crypto";
 import { getJwtPlugin, type JwtPluginOptions } from ".";
 import type { Jwk } from "./schema";
 import { getJwksAdapter } from "./adapter";
 
-<<<<<<< HEAD
-export async function generateExportedKeyPair(
-	options?: JwtPluginOptions,
-): Promise<{ publicWebKey: JWK; privateWebKey: JWK }> {
-	const { alg, ...cfg } = options?.jwks?.keyPairConfig ?? {
-		alg: "EdDSA",
-		crv: "Ed25519",
-	};
-	const keyPairConfig = {
-		extractable: true,
-		...cfg,
-	};
-
-	const { publicKey, privateKey } = await generateKeyPair(alg, keyPairConfig);
-
-	const publicWebKey = await exportJWK(publicKey);
-	const privateWebKey = await exportJWK(privateKey);
-
-	return { publicWebKey, privateWebKey };
-}
-
-=======
->>>>>>> a58439cf
 /**
  * Signs a payload in jwt format
  *
@@ -102,18 +68,11 @@
 		.setIssuedAt(payload.iat)
 		.setIssuer(
 			payload.iss ?? options?.jwt?.issuer ?? ctx.context.options.baseURL!,
-<<<<<<< HEAD
-		)
-		.setAudience(
-			payload.aud ?? options?.jwt?.audience ?? ctx.context.options.baseURL!,
-		)
-=======
 		)
 		.setAudience(
 			payload.aud ?? options?.jwt?.audience ?? ctx.context.options.baseURL!,
 		)
 		.setAudience(options?.jwt?.audience ?? ctx.context.options.baseURL!)
->>>>>>> a58439cf
 		.setExpirationTime(payload.exp ?? options?.jwt?.expirationTime ?? "15m");
 	const sub =
 		(await options?.jwt?.getSubject?.(ctx.context.session!)) ??
@@ -123,8 +82,6 @@
 	return await jwt.sign(privateKey);
 }
 
-<<<<<<< HEAD
-=======
 export async function generateExportedKeyPair(options?: JwtPluginOptions) {
 	const { publicKey, privateKey } = await generateKeyPair(
 		options?.jwks?.keyPairConfig?.alg ?? "EdDSA",
@@ -140,7 +97,6 @@
 	return { publicWebKey, privateWebKey };
 }
 
->>>>>>> a58439cf
 /**
  * Creates a new JWK (JSON Web Key) on the database.
  */
@@ -154,10 +110,6 @@
 
 	const { publicWebKey, privateWebKey } =
 		await generateExportedKeyPair(options);
-<<<<<<< HEAD
-
-=======
->>>>>>> a58439cf
 	const stringifiedPrivateWebKey = JSON.stringify(privateWebKey);
 	const privateKeyEncryptionEnabled =
 		!options?.jwks?.disablePrivateKeyEncryption;
