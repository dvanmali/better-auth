--- conflicted
+++ resolved
@@ -1,22 +1,18 @@
 import {
-	importJWK,
 	exportJWK,
 	generateKeyPair,
+	importJWK,
 	SignJWT,
-<<<<<<< HEAD
 	type JWK,
-=======
->>>>>>> 4e4c513c
 	type JWTPayload,
 } from "jose";
-import type { GenericEndpointContext } from "../../types";
+import { type GenericEndpointContext } from "../../types";
 import { BetterAuthError } from "../../error";
 import { symmetricDecrypt, symmetricEncrypt } from "../../crypto";
 import { getJwtPlugin, type JwtPluginOptions } from ".";
 import type { Jwk } from "./schema";
 import { getJwksAdapter } from "./adapter";
 
-<<<<<<< HEAD
 export async function generateExportedKeyPair(
 	options?: JwtPluginOptions,
 ): Promise<{ publicWebKey: JWK; privateWebKey: JWK }> {
@@ -37,7 +33,6 @@
 	return { publicWebKey, privateWebKey };
 }
 
-=======
 /**
  * Signs a payload in jwt format
  *
@@ -45,7 +40,6 @@
  * @param payload - payload to sign
  * @param options - Jwt signing options. If not provided, uses the jwtPlugin options
  */
->>>>>>> 4e4c513c
 export async function signJwt(
 	ctx: GenericEndpointContext,
 	payload: JWTPayload,
@@ -95,18 +89,10 @@
 		.setIssuedAt(payload.iat)
 		.setIssuer(
 			payload.iss ?? options?.jwt?.issuer ?? ctx.context.options.baseURL!,
-<<<<<<< HEAD
 		)
 		.setAudience(
 			payload.aud ?? options?.jwt?.audience ?? ctx.context.options.baseURL!,
 		)
-=======
-		)
-		.setAudience(
-			payload.aud ?? options?.jwt?.audience ?? ctx.context.options.baseURL!,
-		)
->>>>>>> 4e4c513c
-		.setAudience(options?.jwt?.audience ?? ctx.context.options.baseURL!)
 		.setExpirationTime(payload.exp ?? options?.jwt?.expirationTime ?? "15m");
 	const sub =
 		(await options?.jwt?.getSubject?.(ctx.context.session!)) ??
@@ -127,22 +113,9 @@
 		options = getJwtPlugin(ctx.context).options;
 	}
 
-<<<<<<< HEAD
 	const { publicWebKey, privateWebKey } =
 		await generateExportedKeyPair(options);
 
-=======
-	const { publicKey, privateKey } = await generateKeyPair(
-		options?.jwks?.keyPairConfig?.alg ?? "EdDSA",
-		{
-			...options?.jwks?.keyPairConfig,
-			extractable: true,
-		},
-	);
-
-	const publicWebKey = await exportJWK(publicKey);
-	const privateWebKey = await exportJWK(privateKey);
->>>>>>> 4e4c513c
 	const stringifiedPrivateWebKey = JSON.stringify(privateWebKey);
 	const privateKeyEncryptionEnabled =
 		!options?.jwks?.disablePrivateKeyEncryption;
