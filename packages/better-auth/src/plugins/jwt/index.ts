--- conflicted
+++ resolved
@@ -1,10 +1,7 @@
 import type {
 	AuthContext,
 	BetterAuthPlugin,
-<<<<<<< HEAD
 	GenericEndpointContext,
-=======
->>>>>>> 4e4c513c
 	HookEndpointContext,
 	InferOptionSchema,
 	Session,
@@ -12,12 +9,8 @@
 } from "../../types";
 import { schema } from "./schema";
 import { getJwksAdapter } from "./adapter";
-<<<<<<< HEAD
 import { createJwk, signJwt as signJwtInternal } from "./sign";
-=======
-import { createJwk, signJwt } from "./sign";
->>>>>>> 4e4c513c
-import type { JWTPayload } from "jose";
+import { type JWTPayload } from "jose";
 import {
 	createAuthEndpoint,
 	createAuthMiddleware,
@@ -25,7 +18,6 @@
 } from "../../api";
 import { mergeSchema } from "../../db/schema";
 import { BetterAuthError } from "../../error";
-import type { Awaitable } from "../../types/helper";
 
 // Asymmetric (JWS) Supported (https://github.com/panva/jose/issues/210)
 export type JWKOptions =
@@ -105,7 +97,7 @@
 	 * @requires jwks.remoteUrl
 	 * @invalidates other jwt.* options
 	 */
-	sign?: (payload: JWTPayload) => Awaitable<string>;
+	sign?: (payload: JWTPayload) => Promise<string> | string;
 	/**
 	 * The issuer of the JWT
 	 */
