--- conflicted
+++ resolved
@@ -10,12 +10,7 @@
 import { BetterAuthError } from "../../error";
 import { createJwk, signJwt } from "./sign";
 import type { JwtPluginOptions } from "./types";
-<<<<<<< HEAD
-=======
 export type * from "./types";
->>>>>>> 057d12fe
-
-export * from "./types";
 export { createJwk, getJwtToken, signJwt } from "./sign";
 export { getJwtPlugin } from "./utils";
 
