import { describe, expect } from "vitest";
import { getTestInstance } from "../../test-utils/test-instance";
import { createAuthClient } from "../../client";
import { jwtClient } from "./client";
import { jwt } from "./index";
<<<<<<< HEAD
import { generateExportedKeyPair } from "./sign";
import { createLocalJWKSet, jwtVerify, type JSONWebKeySet } from "jose";
import type { JWKOptions, JwtPluginOptions } from ".";
=======
import { createLocalJWKSet, jwtVerify, type JSONWebKeySet } from "jose";
import type { JWKOptions, JwtPluginOptions } from ".";
import { generateExportedKeyPair } from "./sign";
>>>>>>> a58439cf

describe("jwt", async (it) => {
	// Testing the default behaviour
	const { auth, signInWithTestUser } = await getTestInstance({
		plugins: [jwt()],
		logger: {
			level: "error",
		},
	});

	const { headers } = await signInWithTestUser();
	const client = createAuthClient({
		plugins: [jwtClient()],
		baseURL: "http://localhost:3000/api/auth",
		fetchOptions: {
			customFetchImpl: async (url, init) => {
				return auth.handler(new Request(url, init));
			},
		},
	});

	it("should receive token on client via header", async () => {
		let token: string | null = null;
		await client.getSession({
			fetchOptions: {
				headers,
				onSuccess(context) {
					token = context.response.headers.get("set-auth-jwt");
				},
			},
		});
		expect(token).not.toBeNull();
	});

	it("should get a token from api fetch", async () => {
		const response = await client.$fetch<{
			token: string;
		}>("/token", {
			headers,
		});
		expect(response.data?.token).toBeDefined();
	});

	it("should get /jwks", async () => {
		const response = await client.$fetch<JSONWebKeySet>("/jwks");
		const jwks = response?.data;
		expect(jwks).toBeDefined();
		expect(jwks?.keys.length).toBeGreaterThanOrEqual(1);
	});

	it("should validate signed via JWKS", async () => {
		const response = await client.$fetch<{
			token: string;
		}>("/token", {
			headers,
		});
		const token = response.data?.token ?? undefined;
		expect(token).toBeDefined();

		const jwkResponse = await client.$fetch<JSONWebKeySet>("/jwks");
		const jwksData = jwkResponse?.data ?? undefined;
		expect(jwksData).toBeDefined();

		const jwks = createLocalJWKSet(jwksData!);
		expect(() => jwtVerify(token!, jwks)).not.toThrow();
		const decoded = await jwtVerify(token!, jwks);
		expect(decoded).toBeDefined();
	});

	it("should set subject to user id by default", async () => {
		let token: string | null | undefined;
		const userSession = await client.getSession({
			fetchOptions: {
				headers,
				onSuccess(context) {
					token = context.response.headers.get("set-auth-jwt");
				},
			},
		});
		expect(token).toBeDefined();

		const jwkResponse = await client.$fetch<JSONWebKeySet>("/jwks");
		const jwksData = jwkResponse?.data ?? undefined;
		expect(jwksData).toBeDefined();
		const jwks = createLocalJWKSet(jwksData!);

		const decoded = await jwtVerify(token!, jwks);
		expect(decoded.payload.sub).toBeDefined();
		expect(decoded.payload.sub).toBe(userSession.data?.user.id);
	});

	// Asymmetric (JWS) Supported (https://github.com/panva/jose/issues/210)
	const algorithmsToTest: {
		keyPairConfig: JWKOptions;
		expectedOutcome: { ec: string; length: number; crv?: string; alg: string };
	}[] = [
		{
			keyPairConfig: {
				alg: "EdDSA",
				crv: "Ed25519",
			},
			expectedOutcome: {
				ec: "OKP",
				length: 43,
				crv: "Ed25519",
				alg: "EdDSA",
			},
		},
		{
			keyPairConfig: {
				alg: "ES256",
			},
			expectedOutcome: {
				ec: "EC",
				length: 43,
				crv: "P-256",
				alg: "ES256",
			},
		},
		{
			keyPairConfig: {
				alg: "ES512",
			},
			expectedOutcome: {
				ec: "EC",
				length: 88,
				crv: "P-521",
				alg: "ES512",
			},
		},
		{
			keyPairConfig: {
				alg: "PS256",
			},
			expectedOutcome: {
				ec: "RSA",
				length: 342,
				alg: "PS256",
			},
		},
		{
			keyPairConfig: {
				alg: "RS256",
			},
			expectedOutcome: {
				ec: "RSA",
				length: 342,
				alg: "RS256",
			},
		},
	];

	for (const algorithm of algorithmsToTest) {
		const expectedOutcome = algorithm.expectedOutcome;
		for (let disablePrivateKeyEncryption of [false, true]) {
			const jwtOptions: JwtPluginOptions = {
				jwks: {
					keyPairConfig: {
						...algorithm.keyPairConfig,
					},
					disablePrivateKeyEncryption,
				},
			};
			try {
				const { auth, signInWithTestUser } = await getTestInstance({
					plugins: [jwt(jwtOptions)],
					logger: {
						level: "error",
					},
				});

				const alg: string =
					algorithm.keyPairConfig.alg +
					("crv" in algorithm.keyPairConfig
						? `(${algorithm.keyPairConfig.crv})`
						: "");
				const enc: string = disablePrivateKeyEncryption
					? " without private key encryption"
					: "";

				it(`${alg} algorithm${enc} can be used to generate JWKS`, async () => {
<<<<<<< HEAD
					const jwkResponse = await client.$fetch<JSONWebKeySet>("/jwks");
					const jwks = jwkResponse?.data ?? undefined;
					expect(jwks).toBeDefined();

					expect(jwks?.keys.at(0)?.kty).toBe(expectedOutcome.ec);
					if (jwks?.keys.at(0)?.crv)
						expect(jwks?.keys.at(0)?.crv).toBe(expectedOutcome.crv);
					expect(jwks?.keys.at(0)?.alg).toBe(expectedOutcome.alg);
					if (jwks?.keys.at(0)?.x)
						expect(jwks?.keys.at(0)?.x).toHaveLength(expectedOutcome.length);
					if (jwks?.keys.at(0)?.y)
						expect(jwks?.keys.at(0)?.y).toHaveLength(expectedOutcome.length);
					if (jwks?.keys.at(0)?.n)
						expect(jwks?.keys.at(0)?.n).toHaveLength(expectedOutcome.length);
				});

				it(`${alg} algorithm${enc}: Endpoint "/token" can extract valid keys`, async () => {
=======
					// Unit Test
>>>>>>> a58439cf
					const { publicWebKey, privateWebKey } =
						await generateExportedKeyPair(jwtOptions);
					for (const key of [publicWebKey, privateWebKey]) {
						expect(key.kty).toBe(expectedOutcome.ec);
						if (key.x) expect(key.x).toHaveLength(expectedOutcome.length);
						if (key.y) expect(key.y).toHaveLength(expectedOutcome.length);
						if (key.n) expect(key.n).toHaveLength(expectedOutcome.length);
					}

					// Functional Test
					const jwkResponse = await client.$fetch<JSONWebKeySet>("/jwks");
					const jwks = jwkResponse?.data ?? undefined;
					expect(jwks).toBeDefined();

					expect(jwks?.keys.at(0)?.kty).toBe(expectedOutcome.ec);
					if (jwks?.keys.at(0)?.crv)
						expect(jwks?.keys.at(0)?.crv).toBe(expectedOutcome.crv);
					expect(jwks?.keys.at(0)?.alg).toBe(expectedOutcome.alg);
					if (jwks?.keys.at(0)?.x)
						expect(jwks?.keys.at(0)?.x).toHaveLength(expectedOutcome.length);
					if (jwks?.keys.at(0)?.y)
						expect(jwks?.keys.at(0)?.y).toHaveLength(expectedOutcome.length);
					if (jwks?.keys.at(0)?.n)
						expect(jwks?.keys.at(0)?.n).toHaveLength(expectedOutcome.length);
				});
				const client = createAuthClient({
					plugins: [jwtClient()],
					baseURL: "http://localhost:3000/api/auth",
					fetchOptions: {
						customFetchImpl: async (url, init) => {
							return auth.handler(new Request(url, init));
						},
					},
				});
				let headers: Headers | undefined = undefined;

				it(`${alg} algorithm${enc}: Client can sign in`, async () => {
					try {
						const { headers: heads } = await signInWithTestUser();
						headers = heads;
						expect(headers).toBeDefined();
					} catch (err) {
						console.error(err);
						expect.unreachable();
					}
				});

				it(`${alg} algorithm${enc}: Client gets a token`, async () => {
					const response = await client.$fetch<{
						token: string;
					}>("/token", {
						headers,
					});
					expect(response.data?.token).toBeDefined();
				});

				it(`${alg} algorithm${enc}: should receive via header`, async () => {
					let token: string | null = null;
					await client.getSession({
						fetchOptions: {
							headers,
							onSuccess(context) {
								token = context.response.headers.get("set-auth-jwt");
							},
						},
					});
					expect(token).not.toBeNull();
				});

				it(`${alg} algorithm${enc}: should validate via JWKS`, async () => {
					const response = await client.$fetch<{
						token: string;
					}>("/token", {
						headers,
					});
					const token = response.data?.token ?? undefined;
					expect(token).toBeDefined();

					const jwkResponse = await client.$fetch<JSONWebKeySet>("/jwks");
					const jwksData = jwkResponse?.data ?? undefined;
					expect(jwksData).toBeDefined();

					const jwks = createLocalJWKSet(jwksData!);
					expect(() => jwtVerify(token!, jwks)).not.toThrow();
					const decoded = await jwtVerify(token!, jwks);
					expect(decoded).toBeDefined();
				});

				it(`${alg} algorithm${enc}: Should set subject to user id by default`, async () => {
					let token: string | null | undefined;
					const userSession = await client.getSession({
						fetchOptions: {
							headers,
							onSuccess(context) {
								token = context.response.headers.get("set-auth-jwt");
							},
						},
					});
					expect(token).toBeDefined();

					const jwkResponse = await client.$fetch<JSONWebKeySet>("/jwks");
					const jwksData = jwkResponse?.data ?? undefined;
					expect(jwksData).toBeDefined();
					const jwks = createLocalJWKSet(jwksData!);

					const decoded = await jwtVerify(token!, jwks);
					expect(decoded.payload.sub).toBeDefined();
					expect(decoded.payload.sub).toBe(userSession.data?.user.id);
				});
			} catch (err) {
				console.error(err);
				expect.unreachable();
			}
		}
	}
});

describe("jwt - remote signing", async (it) => {
	it("should fail if sign is defined and remoteUrl is not", async () => {
		expect(() =>
			getTestInstance({
				plugins: [
					jwt({
						jwt: {
							sign: () => {
								return "123";
							},
						},
					}),
				],
				logger: {
					level: "error",
				},
			}),
		).toThrow();
	});
});

describe("jwt - oidc plugin", async (it) => {
	const { auth, signInWithTestUser } = await getTestInstance({
		plugins: [
			jwt({
				usesOauthProvider: true,
			}),
		],
		logger: {
			level: "error",
		},
	});

	const { headers } = await signInWithTestUser();
	const client = createAuthClient({
		plugins: [jwtClient()],
		baseURL: "http://localhost:3000/api/auth",
		fetchOptions: {
			customFetchImpl: async (url, init) => {
				return auth.handler(new Request(url, init));
			},
		},
	});

	it("should not receive token on client via header", async () => {
		let token: string | null | undefined;
		await client.getSession({
			fetchOptions: {
				headers,
				onSuccess(context) {
					token = context.response.headers.get("set-auth-jwt");
				},
			},
		});
		expect(token).toBeNull();
	});

	it("should disable /token", async () => {
		const response = await client.$fetch<{
			token: string;
		}>("/token", {
			headers,
		});
		expect(response.error?.status).toBe(404);
	});

	it("should enable /jwks", async () => {
		const response = await client.$fetch<JSONWebKeySet>("/jwks");
		const jwks = response?.data;
		expect(jwks).toBeDefined();
		expect(jwks?.keys.length).toBeGreaterThanOrEqual(1);
	});
});

describe("jwt - oidc plugin with remote url", async (it) => {
	const { auth } = await getTestInstance({
		plugins: [
			jwt({
				usesOauthProvider: true,
				jwks: {
					remoteUrl: "https://example.com",
					keyPairConfig: {
						alg: "ES256",
					},
				},
			}),
		],
		logger: {
			level: "error",
		},
	});

	const client = createAuthClient({
		plugins: [jwtClient()],
		baseURL: "http://localhost:3000/api/auth",
		fetchOptions: {
			customFetchImpl: async (url, init) => {
				return auth.handler(new Request(url, init));
			},
		},
	});

	it("should require specifying the alg used", async () => {
		expect(() =>
			getTestInstance({
				plugins: [
					jwt({
						usesOauthProvider: true,
						jwks: {
							remoteUrl: "https://example.com",
						},
					}),
				],
				logger: {
					level: "error",
				},
			}),
		).toThrow();
	});

	it("should disable /jwks", async () => {
		const response = await client.$fetch<JSONWebKeySet>("/jwks");
		expect(response.error?.status).toBe(404);
	});
});<|MERGE_RESOLUTION|>--- conflicted
+++ resolved
@@ -3,15 +3,9 @@
 import { createAuthClient } from "../../client";
 import { jwtClient } from "./client";
 import { jwt } from "./index";
-<<<<<<< HEAD
 import { generateExportedKeyPair } from "./sign";
 import { createLocalJWKSet, jwtVerify, type JSONWebKeySet } from "jose";
 import type { JWKOptions, JwtPluginOptions } from ".";
-=======
-import { createLocalJWKSet, jwtVerify, type JSONWebKeySet } from "jose";
-import type { JWKOptions, JwtPluginOptions } from ".";
-import { generateExportedKeyPair } from "./sign";
->>>>>>> a58439cf
 
 describe("jwt", async (it) => {
 	// Testing the default behaviour
@@ -193,27 +187,7 @@
 					: "";
 
 				it(`${alg} algorithm${enc} can be used to generate JWKS`, async () => {
-<<<<<<< HEAD
-					const jwkResponse = await client.$fetch<JSONWebKeySet>("/jwks");
-					const jwks = jwkResponse?.data ?? undefined;
-					expect(jwks).toBeDefined();
-
-					expect(jwks?.keys.at(0)?.kty).toBe(expectedOutcome.ec);
-					if (jwks?.keys.at(0)?.crv)
-						expect(jwks?.keys.at(0)?.crv).toBe(expectedOutcome.crv);
-					expect(jwks?.keys.at(0)?.alg).toBe(expectedOutcome.alg);
-					if (jwks?.keys.at(0)?.x)
-						expect(jwks?.keys.at(0)?.x).toHaveLength(expectedOutcome.length);
-					if (jwks?.keys.at(0)?.y)
-						expect(jwks?.keys.at(0)?.y).toHaveLength(expectedOutcome.length);
-					if (jwks?.keys.at(0)?.n)
-						expect(jwks?.keys.at(0)?.n).toHaveLength(expectedOutcome.length);
-				});
-
-				it(`${alg} algorithm${enc}: Endpoint "/token" can extract valid keys`, async () => {
-=======
 					// Unit Test
->>>>>>> a58439cf
 					const { publicWebKey, privateWebKey } =
 						await generateExportedKeyPair(jwtOptions);
 					for (const key of [publicWebKey, privateWebKey]) {
