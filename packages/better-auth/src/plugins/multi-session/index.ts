import type { BetterAuthPlugin } from "@better-auth/core";
import {
	createAuthEndpoint,
	createAuthMiddleware,
} from "@better-auth/core/api";
import type { DBFieldAttribute, Session, User } from "@better-auth/core/db";
import { defineErrorCodes } from "@better-auth/core/utils";
import * as z from "zod";
import { APIError, sessionMiddleware } from "../../api";
import {
	deleteSessionCookie,
	parseCookies,
	parseSetCookieHeader,
	setSessionCookie,
} from "../../cookies";
import type { InferAdditionalFieldsFromPluginOptions } from "../../db";

export interface MultiSessionConfig {
	/**
	 * The maximum number of sessions a user can have
	 * at a time
	 * @default 5
	 */
	maximumSessions?: number | undefined;
	schema?:
		| {
				user?:
					| {
							additionalFields?: Record<string, DBFieldAttribute> | undefined;
					  }
					| undefined;
				session?:
					| {
							additionalFields?: Record<string, DBFieldAttribute> | undefined;
					  }
					| undefined;
		  }
		| undefined;
}

const ERROR_CODES = defineErrorCodes({
	INVALID_SESSION_TOKEN: "Invalid session token",
});

const setActiveSessionBodySchema = z.object({
	sessionToken: z.string().meta({
		description: "The session token to set as active",
	}),
});

const revokeDeviceSessionBodySchema = z.object({
	sessionToken: z.string().meta({
		description: "The session token to revoke",
	}),
});

<<<<<<< HEAD
export const multiSession = <O extends MultiSessionConfig>(
	options?: O | undefined,
) => {
=======
export const multiSession = (options?: MultiSessionConfig | undefined) => {
>>>>>>> 75d13a04
	const opts = {
		maximumSessions: 5,
		...options,
	};

	const isMultiSessionCookie = (key: string) => key.includes("_multi-");

	return {
		id: "multi-session",
		endpoints: {
			/**
			 * ### Endpoint
			 *
			 * GET `/multi-session/list-device-sessions`
			 *
			 * ### API Methods
			 *
			 * **server:**
			 * `auth.api.listDeviceSessions`
			 *
			 * **client:**
			 * `authClient.multiSession.listDeviceSessions`
			 *
			 * @see [Read our docs to learn more.](https://better-auth.com/docs/plugins/multi-session#api-method-multi-session-list-device-sessions)
			 */
			listDeviceSessions: createAuthEndpoint(
				"/multi-session/list-device-sessions",
				{
					method: "GET",
					requireHeaders: true,
				},
				async (ctx) => {
					const cookieHeader = ctx.headers?.get("cookie");
					if (!cookieHeader) return ctx.json([]);

					const cookies = Object.fromEntries(parseCookies(cookieHeader));
					const sessionTokens = (
						await Promise.all(
							Object.entries(cookies)
								.filter(([key]) => isMultiSessionCookie(key))
								.map(
									async ([key]) =>
										await ctx.getSignedCookie(key, ctx.context.secret),
								),
						)
					).filter((v) => typeof v === "string");

					if (!sessionTokens.length) return ctx.json([]);
					const sessions =
						await ctx.context.internalAdapter.findSessions(sessionTokens);
					const validSessions = sessions.filter(
						(session) => session && session.session.expiresAt > new Date(),
					);
					const uniqueUserSessions = validSessions.reduce(
						(acc, session) => {
							if (!acc.find((s) => s.user.id === session.user.id)) {
								acc.push(session);
							}
							return acc;
						},
						[] as typeof validSessions,
					);
					return ctx.json(
						uniqueUserSessions as {
							user: User & InferAdditionalFieldsFromPluginOptions<"user", O>;
							session: Session &
								InferAdditionalFieldsFromPluginOptions<"session", O>;
						}[],
					);
				},
			),
			/**
			 * ### Endpoint
			 *
			 * POST `/multi-session/set-active`
			 *
			 * ### API Methods
			 *
			 * **server:**
			 * `auth.api.setActiveSession`
			 *
			 * **client:**
			 * `authClient.multiSession.setActive`
			 *
			 * @see [Read our docs to learn more.](https://better-auth.com/docs/plugins/multi-session#api-method-multi-session-set-active)
			 */
			setActiveSession: createAuthEndpoint(
				"/multi-session/set-active",
				{
					method: "POST",
					body: setActiveSessionBodySchema,
					requireHeaders: true,
					use: [sessionMiddleware],
					metadata: {
						openapi: {
							description: "Set the active session",
							responses: {
								200: {
									description: "Success",
									content: {
										"application/json": {
											schema: {
												type: "object",
												properties: {
													session: {
														$ref: "#/components/schemas/Session",
													},
												},
											},
										},
									},
								},
							},
						},
					},
				},
				async (ctx) => {
					const sessionToken = ctx.body.sessionToken;
					const multiSessionCookieName = `${
						ctx.context.authCookies.sessionToken.name
					}_multi-${sessionToken.toLowerCase()}`;
					const sessionCookie = await ctx.getSignedCookie(
						multiSessionCookieName,
						ctx.context.secret,
					);
					if (!sessionCookie) {
						throw new APIError("UNAUTHORIZED", {
							message: ERROR_CODES.INVALID_SESSION_TOKEN,
						});
					}
					const session =
						await ctx.context.internalAdapter.findSession(sessionToken);
					if (!session || session.session.expiresAt < new Date()) {
						ctx.setCookie(multiSessionCookieName, "", {
							...ctx.context.authCookies.sessionToken.options,
							maxAge: 0,
						});
						throw new APIError("UNAUTHORIZED", {
							message: ERROR_CODES.INVALID_SESSION_TOKEN,
						});
					}
					await setSessionCookie(ctx, session);
					return ctx.json(session);
				},
			),
			/**
			 * ### Endpoint
			 *
			 * POST `/multi-session/revoke`
			 *
			 * ### API Methods
			 *
			 * **server:**
			 * `auth.api.revokeDeviceSession`
			 *
			 * **client:**
			 * `authClient.multiSession.revoke`
			 *
			 * @see [Read our docs to learn more.](https://better-auth.com/docs/plugins/multi-session#api-method-multi-session-revoke)
			 */
			revokeDeviceSession: createAuthEndpoint(
				"/multi-session/revoke",
				{
					method: "POST",
					body: revokeDeviceSessionBodySchema,
					requireHeaders: true,
					use: [sessionMiddleware],
					metadata: {
						openapi: {
							description: "Revoke a device session",
							responses: {
								200: {
									description: "Success",
									content: {
										"application/json": {
											schema: {
												type: "object",
												properties: {
													status: {
														type: "boolean",
													},
												},
											},
										},
									},
								},
							},
						},
					},
				},
				async (ctx) => {
					const sessionToken = ctx.body.sessionToken;
					const multiSessionCookieName = `${
						ctx.context.authCookies.sessionToken.name
					}_multi-${sessionToken.toLowerCase()}`;
					const sessionCookie = await ctx.getSignedCookie(
						multiSessionCookieName,
						ctx.context.secret,
					);
					if (!sessionCookie) {
						throw new APIError("UNAUTHORIZED", {
							message: ERROR_CODES.INVALID_SESSION_TOKEN,
						});
					}

					await ctx.context.internalAdapter.deleteSession(sessionToken);
					ctx.setCookie(multiSessionCookieName, "", {
						...ctx.context.authCookies.sessionToken.options,
						maxAge: 0,
					});
					const isActive = ctx.context.session?.session.token === sessionToken;
					if (!isActive) return ctx.json({ status: true });

					const cookieHeader = ctx.headers?.get("cookie");
					if (cookieHeader) {
						const cookies = Object.fromEntries(parseCookies(cookieHeader));

						const sessionTokens = (
							await Promise.all(
								Object.entries(cookies)
									.filter(([key]) => isMultiSessionCookie(key))
									.map(
										async ([key]) =>
											await ctx.getSignedCookie(key, ctx.context.secret),
									),
							)
						).filter((v) => typeof v === "string");
						const internalAdapter = ctx.context.internalAdapter;

						if (sessionTokens.length > 0) {
							const sessions =
								await internalAdapter.findSessions(sessionTokens);
							const validSessions = sessions.filter(
								(session) => session && session.session.expiresAt > new Date(),
							);

							if (validSessions.length > 0) {
								const nextSession = validSessions[0]!;
								await setSessionCookie(ctx, nextSession);
							} else {
								deleteSessionCookie(ctx);
							}
						} else {
							deleteSessionCookie(ctx);
						}
					} else {
						deleteSessionCookie(ctx);
					}
					return ctx.json({
						status: true,
					});
				},
			),
		},
		hooks: {
			after: [
				{
					matcher: () => true,
					handler: createAuthMiddleware(async (ctx) => {
						const cookieString = ctx.context.responseHeaders?.get("set-cookie");
						if (!cookieString) return;
						const setCookies = parseSetCookieHeader(cookieString);
						const sessionCookieConfig = ctx.context.authCookies.sessionToken;
						const sessionToken = ctx.context.newSession?.session.token;
						if (!sessionToken) return;
						const cookies = parseCookies(ctx.headers?.get("cookie") || "");

						const cookieName = `${
							sessionCookieConfig.name
						}_multi-${sessionToken.toLowerCase()}`;

						if (setCookies.get(cookieName) || cookies.get(cookieName)) return;

						const currentMultiSessions =
							Object.keys(Object.fromEntries(cookies)).filter(
								isMultiSessionCookie,
							).length + (cookieString.includes("session_token") ? 1 : 0);

						if (currentMultiSessions >= opts.maximumSessions) {
							return;
						}

						await ctx.setSignedCookie(
							cookieName,
							sessionToken,
							ctx.context.secret,
							sessionCookieConfig.options,
						);
					}),
				},
				{
					matcher: (context) => context.path === "/sign-out",
					handler: createAuthMiddleware(async (ctx) => {
						const cookieHeader = ctx.headers?.get("cookie");
						if (!cookieHeader) return;
						const cookies = Object.fromEntries(parseCookies(cookieHeader));
						const multiSessionKeys = Object.keys(cookies).filter((key) =>
							isMultiSessionCookie(key),
						);
						const verifiedTokens = (
							await Promise.all(
								multiSessionKeys.map(async (key) => {
									const verifiedToken = await ctx.getSignedCookie(
										key,
										ctx.context.secret,
									);
									if (verifiedToken) {
										ctx.setCookie(
											key.toLowerCase().replace("__secure-", "__Secure-"),
											"",
											{
												...ctx.context.authCookies.sessionToken.options,
												maxAge: 0,
											},
										);
										return verifiedToken;
									}
									return null;
								}),
							)
						).filter((v) => typeof v === "string");
						if (verifiedTokens.length > 0) {
							await ctx.context.internalAdapter.deleteSessions(verifiedTokens);
						}
					}),
				},
			],
		},
		options,
		$ERROR_CODES: ERROR_CODES,
	} satisfies BetterAuthPlugin;
};<|MERGE_RESOLUTION|>--- conflicted
+++ resolved
@@ -3,7 +3,6 @@
 	createAuthEndpoint,
 	createAuthMiddleware,
 } from "@better-auth/core/api";
-import type { DBFieldAttribute, Session, User } from "@better-auth/core/db";
 import { defineErrorCodes } from "@better-auth/core/utils";
 import * as z from "zod";
 import { APIError, sessionMiddleware } from "../../api";
@@ -13,7 +12,6 @@
 	parseSetCookieHeader,
 	setSessionCookie,
 } from "../../cookies";
-import type { InferAdditionalFieldsFromPluginOptions } from "../../db";
 
 export interface MultiSessionConfig {
 	/**
@@ -22,20 +20,6 @@
 	 * @default 5
 	 */
 	maximumSessions?: number | undefined;
-	schema?:
-		| {
-				user?:
-					| {
-							additionalFields?: Record<string, DBFieldAttribute> | undefined;
-					  }
-					| undefined;
-				session?:
-					| {
-							additionalFields?: Record<string, DBFieldAttribute> | undefined;
-					  }
-					| undefined;
-		  }
-		| undefined;
 }
 
 const ERROR_CODES = defineErrorCodes({
@@ -54,13 +38,7 @@
 	}),
 });
 
-<<<<<<< HEAD
-export const multiSession = <O extends MultiSessionConfig>(
-	options?: O | undefined,
-) => {
-=======
 export const multiSession = (options?: MultiSessionConfig | undefined) => {
->>>>>>> 75d13a04
 	const opts = {
 		maximumSessions: 5,
 		...options,
@@ -123,13 +101,7 @@
 						},
 						[] as typeof validSessions,
 					);
-					return ctx.json(
-						uniqueUserSessions as {
-							user: User & InferAdditionalFieldsFromPluginOptions<"user", O>;
-							session: Session &
-								InferAdditionalFieldsFromPluginOptions<"session", O>;
-						}[],
-					);
+					return ctx.json(uniqueUserSessions);
 				},
 			),
 			/**
