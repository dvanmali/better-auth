import type { AuthContext, BetterAuthOptions } from "@better-auth/core";
import { getAuthTables } from "@better-auth/core/db";
import type { DBAdapter } from "@better-auth/core/db/adapter";
import { createLogger, env, isProduction, isTest } from "@better-auth/core/env";
import { BetterAuthError } from "@better-auth/core/error";
import type { OAuthProvider } from "@better-auth/core/oauth2";
import type { SocialProviders } from "@better-auth/core/social-providers";
import { socialProviders } from "@better-auth/core/social-providers";
import { createTelemetry } from "@better-auth/telemetry";
import defu from "defu";
import type { Entries } from "type-fest";
import { checkEndpointConflicts } from "../api";
import { matchesOriginPattern } from "../auth/trusted-origins";
import { createCookieGetter, getCookies } from "../cookies";
import { hashPassword, verifyPassword } from "../crypto/password";
import { createInternalAdapter } from "../db/internal-adapter";
import { generateId } from "../utils";
import { DEFAULT_SECRET } from "../utils/constants";
import { isPromise } from "../utils/is-promise";
import { checkPassword } from "../utils/password";
import { getBaseURL } from "../utils/url";
import {
	getInternalPlugins,
	getTrustedOrigins,
	runPluginInit,
} from "./helpers";

/**
 * Estimates the entropy of a string in bits.
 * This is a simple approximation that helps detect low-entropy secrets.
 */
function estimateEntropy(str: string): number {
	const unique = new Set(str).size;
	if (unique === 0) return 0;
	return Math.log2(Math.pow(unique, str.length));
}

/**
 * Validates that the secret meets minimum security requirements.
 * Throws BetterAuthError if the secret is invalid.
 * Skips validation for DEFAULT_SECRET in test environments only.
 * Only throws for DEFAULT_SECRET in production environment.
 */
function validateSecret(
	secret: string,
	logger: ReturnType<typeof createLogger>,
): void {
	const isDefaultSecret = secret === DEFAULT_SECRET;

	if (isTest()) {
		return;
	}

	if (isDefaultSecret && isProduction) {
		throw new BetterAuthError(
			"You are using the default secret. Please set `BETTER_AUTH_SECRET` in your environment variables or pass `secret` in your auth config.",
		);
	}

	if (!secret) {
		throw new BetterAuthError(
			"BETTER_AUTH_SECRET is missing. Set it in your environment or pass `secret` to betterAuth({ secret }).",
		);
	}

	if (secret.length < 32) {
		throw new BetterAuthError(
			`Invalid BETTER_AUTH_SECRET: must be at least 32 characters long for adequate security. Generate one with \`npx @better-auth/cli secret\` or \`openssl rand -base64 32\`.`,
		);
	}

	// Optional high-entropy check: warn if entropy appears low
	const entropy = estimateEntropy(secret);
	if (entropy < 120) {
		logger.warn(
			"[better-auth] Warning: your BETTER_AUTH_SECRET appears low-entropy. Use a randomly generated secret for production.",
		);
	}
}

export async function createAuthContext(
	adapter: DBAdapter<BetterAuthOptions>,
	options: BetterAuthOptions,
	getDatabaseType: (database: BetterAuthOptions["database"]) => string,
): Promise<AuthContext> {
	//set default options for stateless mode
	if (!options.database) {
		options = defu(options, {
			session: {
				cookieCache: {
					enabled: true,
					strategy: "jwe" as const,
					refreshCache: true,
				},
			},
			account: {
				storeStateStrategy: "cookie" as const,
				storeAccountCookie: true,
			},
		});
	}
	const plugins = options.plugins || [];
	const internalPlugins = getInternalPlugins(options);
	const logger = createLogger(options.logger);
	const baseURL = getBaseURL(options.baseURL, options.basePath);

	if (!baseURL) {
		logger.warn(
			`[better-auth] Base URL could not be determined. Please set a valid base URL using the baseURL config option or the BETTER_AUTH_BASE_URL environment variable. Without this, callbacks and redirects may not work correctly.`,
		);
	}

	const secret =
		options.secret ||
		env.BETTER_AUTH_SECRET ||
		env.AUTH_SECRET ||
		DEFAULT_SECRET;

	validateSecret(secret, logger);

	options = {
		...options,
		secret,
		baseURL: baseURL ? new URL(baseURL).origin : "",
		basePath: options.basePath || "/api/auth",
		plugins: plugins.concat(internalPlugins),
	};

	checkEndpointConflicts(options, logger);
	const cookies = getCookies(options);
	const tables = getAuthTables(options);
	const providers: OAuthProvider[] = (
		Object.entries(
			options.socialProviders || {},
		) as unknown as Entries<SocialProviders>
	)
		.map(([key, config]) => {
			if (config == null) {
				return null;
			}
			if (config.enabled === false) {
				return null;
			}
			if (!config.clientId) {
				logger.warn(
					`Social provider ${key} is missing clientId or clientSecret`,
				);
			}
			const provider = socialProviders[key](config as never);
			(provider as OAuthProvider).disableImplicitSignUp =
				config.disableImplicitSignUp;
			return provider;
		})
		.filter((x) => x !== null);

	const generateIdFunc: AuthContext["generateId"] = ({ model, size }) => {
		if (typeof (options.advanced as any)?.generateId === "function") {
			return (options.advanced as any).generateId({ model, size });
		}
		if (typeof options?.advanced?.database?.generateId === "function") {
			return options.advanced.database.generateId({ model, size });
		}
		return generateId(size);
	};

	const { publish } = await createTelemetry(options, {
		adapter: adapter.id,
		database:
			typeof options.database === "function"
				? "adapter"
				: getDatabaseType(options.database),
	});

	let ctx: AuthContext = {
		appName: options.appName || "Better Auth",
		socialProviders: providers,
		options,
		oauthConfig: {
			storeStateStrategy:
				options.account?.storeStateStrategy ||
				(options.database ? "database" : "cookie"),
			skipStateCookieCheck: !!options.account?.skipStateCookieCheck,
		},
		tables,
<<<<<<< HEAD
		trustedOrigins: getTrustedOrigins(options),
		isTrustedOrigin(url: string, settings?: { allowRelativePaths: boolean }) {
=======
		trustedOrigins: await getTrustedOrigins(options),
		isTrustedOrigin(
			url: string,
			settings?: {
				allowRelativePaths: boolean;
			},
		) {
>>>>>>> 75d13a04
			return ctx.trustedOrigins.some((origin) =>
				matchesOriginPattern(url, origin, settings),
			);
		},
		baseURL: baseURL || "",
		sessionConfig: {
			updateAge:
				options.session?.updateAge !== undefined
					? options.session.updateAge
					: 24 * 60 * 60,
			expiresIn: options.session?.expiresIn || 60 * 60 * 24 * 7,
			freshAge:
				options.session?.freshAge === undefined
					? 60 * 60 * 24
					: options.session.freshAge,
			cookieRefreshCache: (() => {
				const refreshCache = options.session?.cookieCache?.refreshCache;
				const maxAge = options.session?.cookieCache?.maxAge || 60 * 5;

				// `refreshCache` is intended for fully stateless / DB-less setups.
				// If a server-side store is configured, prefer fetching/refreshing from that source
				// and disable stateless refresh behavior to avoid confusing/unsafe configurations.
				const isStateful = !!options.database || !!options.secondaryStorage;
				if (isStateful && refreshCache) {
					logger.warn(
						"[better-auth] `session.cookieCache.refreshCache` is enabled while `database` or `secondaryStorage` is configured. `refreshCache` is meant for stateless (DB-less) setups. Disabling `refreshCache` — remove it from your config to silence this warning.",
					);
					return false;
				}

				if (refreshCache === false || refreshCache === undefined) {
					return false;
				}

				if (refreshCache === true) {
					return {
						enabled: true,
						updateAge: Math.floor(maxAge * 0.2),
					};
				}

				return {
					enabled: true,
					updateAge:
						refreshCache.updateAge !== undefined
							? refreshCache.updateAge
							: Math.floor(maxAge * 0.2),
				};
			})(),
		},
		secret,
		rateLimit: {
			...options.rateLimit,
			enabled: options.rateLimit?.enabled ?? isProduction,
			window: options.rateLimit?.window || 10,
			max: options.rateLimit?.max || 100,
			storage:
				options.rateLimit?.storage ||
				(options.secondaryStorage ? "secondary-storage" : "memory"),
		},
		authCookies: cookies,
		logger,
		generateId: generateIdFunc,
		session: null,
		secondaryStorage: options.secondaryStorage,
		password: {
			hash: options.emailAndPassword?.password?.hash || hashPassword,
			verify: options.emailAndPassword?.password?.verify || verifyPassword,
			config: {
				minPasswordLength: options.emailAndPassword?.minPasswordLength || 8,
				maxPasswordLength: options.emailAndPassword?.maxPasswordLength || 128,
			},
			checkPassword,
		},
		setNewSession(session) {
			this.newSession = session;
		},
		newSession: null,
		adapter: adapter,
		internalAdapter: createInternalAdapter(adapter, {
			options,
			logger,
			hooks: options.databaseHooks ? [options.databaseHooks] : [],
			generateId: generateIdFunc,
		}),
		createAuthCookie: createCookieGetter(options),
		async runMigrations() {
			throw new BetterAuthError(
				"runMigrations will be set by the specific init implementation",
			);
		},
		publishTelemetry: publish,
		skipCSRFCheck: !!options.advanced?.disableCSRFCheck,
		skipOriginCheck:
			options.advanced?.disableOriginCheck !== undefined
				? options.advanced.disableOriginCheck
				: isTest()
					? true
					: false,
		runInBackground:
			options.advanced?.backgroundTasks?.handler ??
			((p) => {
				p.catch(() => {});
			}),
		async runInBackgroundOrAwait(
			promise: Promise<unknown> | Promise<void> | void | unknown,
		) {
			try {
				if (options.advanced?.backgroundTasks?.handler) {
					if (promise instanceof Promise) {
						options.advanced.backgroundTasks.handler(
							promise.catch((e) => {
								logger.error("Failed to run background task:", e);
							}),
						);
					}
				} else {
					await promise;
				}
			} catch (e) {
				logger.error("Failed to run background task:", e);
			}
		},
	};

	const initOrPromise = runPluginInit(ctx);
	let context: AuthContext;
	if (isPromise(initOrPromise)) {
		({ context } = await initOrPromise);
	} else {
		({ context } = initOrPromise);
	}

	return context;
}<|MERGE_RESOLUTION|>--- conflicted
+++ resolved
@@ -182,10 +182,6 @@
 			skipStateCookieCheck: !!options.account?.skipStateCookieCheck,
 		},
 		tables,
-<<<<<<< HEAD
-		trustedOrigins: getTrustedOrigins(options),
-		isTrustedOrigin(url: string, settings?: { allowRelativePaths: boolean }) {
-=======
 		trustedOrigins: await getTrustedOrigins(options),
 		isTrustedOrigin(
 			url: string,
@@ -193,7 +189,6 @@
 				allowRelativePaths: boolean;
 			},
 		) {
->>>>>>> 75d13a04
 			return ctx.trustedOrigins.some((origin) =>
 				matchesOriginPattern(url, origin, settings),
 			);
