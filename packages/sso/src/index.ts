import type { BetterAuthPlugin } from "better-auth";
import { createAuthMiddleware } from "better-auth/api";
import { XMLValidator } from "fast-xml-parser";
import * as saml from "samlify";
import { assignOrganizationByDomain } from "./linking";
import {
	requestDomainVerification,
	verifyDomain,
} from "./routes/domain-verification";
import {
	acsEndpoint,
	callbackSSO,
	callbackSSOSAML,
	registerSSOProvider,
	signInSSO,
	spMetadata,
} from "./routes/sso";

export {
	type SAMLConditions,
	type TimestampValidationOptions,
	validateSAMLTimestamp,
} from "./routes/sso";

export {
	type AlgorithmValidationOptions,
	DataEncryptionAlgorithm,
	type DeprecatedAlgorithmBehavior,
	DigestAlgorithm,
	KeyEncryptionAlgorithm,
	SignatureAlgorithm,
} from "./saml";

import type { OIDCConfig, SAMLConfig, SSOOptions, SSOProvider } from "./types";

export type { SAMLConfig, OIDCConfig, SSOOptions, SSOProvider };

export {
	computeDiscoveryUrl,
	type DiscoverOIDCConfigParams,
	DiscoveryError,
	type DiscoveryErrorCode,
	discoverOIDCConfig,
	fetchDiscoveryDocument,
	type HydratedOIDCConfig,
	needsRuntimeDiscovery,
	normalizeDiscoveryUrls,
	normalizeUrl,
	type OIDCDiscoveryDocument,
	REQUIRED_DISCOVERY_FIELDS,
	type RequiredDiscoveryField,
	selectTokenEndpointAuthMethod,
	validateDiscoveryDocument,
	validateDiscoveryUrl,
} from "./oidc";

const fastValidator = {
	async validate(xml: string) {
		const isValid = XMLValidator.validate(xml, {
			allowBooleanAttributes: true,
		});
		if (isValid === true) return "SUCCESS_VALIDATE_XML";
		throw "ERR_INVALID_XML";
	},
};

saml.setSchemaValidator(fastValidator);

type DomainVerificationEndpoints = {
	requestDomainVerification: ReturnType<typeof requestDomainVerification>;
	verifyDomain: ReturnType<typeof verifyDomain>;
};

type SSOEndpoints<O extends SSOOptions> = {
	spMetadata: ReturnType<typeof spMetadata>;
	registerSSOProvider: ReturnType<typeof registerSSOProvider<O>>;
	signInSSO: ReturnType<typeof signInSSO>;
	callbackSSO: ReturnType<typeof callbackSSO>;
	callbackSSOSAML: ReturnType<typeof callbackSSOSAML>;
	acsEndpoint: ReturnType<typeof acsEndpoint>;
};

export type SSOPlugin<O extends SSOOptions> = {
	id: "sso";
	endpoints: SSOEndpoints<O> &
		(O extends { domainVerification: { enabled: true } }
			? DomainVerificationEndpoints
			: {});
};

export function sso<
	O extends SSOOptions & {
		domainVerification?: { enabled: true };
	},
>(
	options?: O | undefined,
): {
	id: "sso";
	endpoints: SSOEndpoints<O> & DomainVerificationEndpoints;
	schema: any;
	options: O;
};
export function sso<O extends SSOOptions>(
	options?: O | undefined,
): {
	id: "sso";
	endpoints: SSOEndpoints<O>;
};

export function sso<O extends SSOOptions>(options?: O | undefined): any {
	const optionsWithStore = options as O;

	let endpoints = {
		spMetadata: spMetadata(),
		registerSSOProvider: registerSSOProvider(optionsWithStore),
		signInSSO: signInSSO(optionsWithStore),
		callbackSSO: callbackSSO(optionsWithStore),
		callbackSSOSAML: callbackSSOSAML(optionsWithStore),
		acsEndpoint: acsEndpoint(optionsWithStore),
	};

	if (options?.domainVerification?.enabled) {
		const domainVerificationEndpoints = {
			requestDomainVerification: requestDomainVerification(optionsWithStore),
			verifyDomain: verifyDomain(optionsWithStore),
		};

		endpoints = {
			...endpoints,
			...domainVerificationEndpoints,
		};
	}

	return {
		id: "sso",
		endpoints,
		hooks: {
			after: [
				{
					matcher(context) {
						return context.path?.startsWith("/callback/") ?? false;
					},
					handler: createAuthMiddleware(async (ctx) => {
						const newSession = ctx.context.newSession;
						if (!newSession?.user) {
							return;
						}

						const isOrgPluginEnabled = ctx.context.options.plugins?.find(
							(plugin: { id: string }) => plugin.id === "organization",
						);
						if (!isOrgPluginEnabled) {
							return;
						}

<<<<<<< HEAD
						await assignOrganizationByDomain(ctx as any, {
=======
						await assignOrganizationByDomain(ctx, {
>>>>>>> 75d13a04
							user: newSession.user,
							provisioningOptions: options?.organizationProvisioning,
							domainVerification: options?.domainVerification,
						});
					}),
				},
			],
		},
		schema: {
			ssoProvider: {
				modelName: options?.modelName ?? "ssoProvider",
				fields: {
					issuer: {
						type: "string",
						required: true,
						fieldName: options?.fields?.issuer ?? "issuer",
					},
					oidcConfig: {
						type: "string",
						required: false,
						fieldName: options?.fields?.oidcConfig ?? "oidcConfig",
					},
					samlConfig: {
						type: "string",
						required: false,
						fieldName: options?.fields?.samlConfig ?? "samlConfig",
					},
					userId: {
						type: "string",
						references: {
							model: "user",
							field: "id",
						},
						fieldName: options?.fields?.userId ?? "userId",
					},
					providerId: {
						type: "string",
						required: true,
						unique: true,
						fieldName: options?.fields?.providerId ?? "providerId",
					},
					organizationId: {
						type: "string",
						required: false,
						fieldName: options?.fields?.organizationId ?? "organizationId",
					},
					domain: {
						type: "string",
						required: true,
						fieldName: options?.fields?.domain ?? "domain",
					},
					...(options?.domainVerification?.enabled
						? { domainVerified: { type: "boolean", required: false } }
						: {}),
				},
			},
		},
		options: options as NoInfer<O>,
	} satisfies BetterAuthPlugin;
}<|MERGE_RESOLUTION|>--- conflicted
+++ resolved
@@ -153,11 +153,7 @@
 							return;
 						}
 
-<<<<<<< HEAD
-						await assignOrganizationByDomain(ctx as any, {
-=======
 						await assignOrganizationByDomain(ctx, {
->>>>>>> 75d13a04
 							user: newSession.user,
 							provisioningOptions: options?.organizationProvisioning,
 							domainVerification: options?.domainVerification,
