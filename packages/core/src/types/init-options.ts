--- conflicted
+++ resolved
@@ -1004,11 +1004,7 @@
 	 * calculated based on the request.
 	 */
 	trustedOrigins?:
-<<<<<<< HEAD
-		| (string[] | ((request: Request) => Awaitable<string[]>))
-=======
 		| (string[] | ((request?: Request | undefined) => Awaitable<string[]>))
->>>>>>> 75d13a04
 		| undefined;
 	/**
 	 * Rate limiting configuration
